--- conflicted
+++ resolved
@@ -6,12 +6,7 @@
  * modules located in `src/lib` for math, chemistry calculations, cam
  * map generation and CSV export. Recharts is used for trend plotting.
  */
-<<<<<<< HEAD
-/* global process */
 import React, { useCallback, useEffect, useMemo, useRef, useState } from "react";
-=======
-import React, { useEffect, useMemo, useRef, useState, useLayoutEffect } from "react";
->>>>>>> fb86c694
 import { Responsive, WidthProvider } from "react-grid-layout";
 import "react-grid-layout/css/styles.css";
 import "react-resizable/css/styles.css";
@@ -313,10 +308,7 @@
   const unitSystem = config.units.system;
   const [showSettings, setShowSettings] = useState(false);
   const [layouts, setLayouts] = useState(loadLayouts());
-<<<<<<< HEAD
-  const [zones, setZones] = useState(loadZones());
-  const [techLayouts, setTechLayouts] = useState(loadTechLayouts());
-=======
+
   const [theme, setTheme] = useState(() => localStorage.getItem("ct_theme") || "system");
 
   useLayoutEffect(() => {
@@ -327,7 +319,7 @@
     localStorage.setItem("ct_theme", theme);
     applyTheme(theme);
   }, [theme]);
->>>>>>> fb86c694
+
 
   const handleLayoutChange = (_current, allLayouts) => {
     setLayouts(allLayouts);
@@ -1048,42 +1040,7 @@
         .pill { padding: .25rem .5rem; border-radius: 9999px; font-size: .7rem; }
       `}</style>
         <RightDrawer open={drawerOpen} onClose={() => setDrawerOpen(false)}>
-<<<<<<< HEAD
-  <ResponsiveGridLayout
-    className="layout"
-    breakpoints={rglBreakpoints}
-    cols={rglCols}
-    layouts={techLayouts}
-    onLayoutChange={onTechChange}
-    rowHeight={10}
-    margin={[16, 16]}
-    draggableHandle=".drag-handle"
-    compactType="vertical"
-  >
-    {techItems.map((id) => {
-      const Panel = panels[id].Component;
-      return (
-        <div key={id} data-grid={{}} className="card overflow-hidden flex flex-col">
-          <PanelHeader
-            title={panels[id].title}
-            dockAction={
-              <button className="btn" onClick={() => dock(id, "main")}>
-                Dock to main
-              </button>
-            }
-          />
-          <Panel
-            visibility={seriesVisibility}
-            setVisibility={setSeriesVisibility}
-            saved={saved}
-            exportSavedReadings={exportSavedReadings}
-          />
-        </div>
-      );
-    })}
-  </ResponsiveGridLayout>
-</RightDrawer>
-=======
+
           <div className="space-y-4">
             <button className="btn" onClick={() => setShowSettings(true)}>
               Settings
@@ -1214,7 +1171,6 @@
             </CollapsibleSection>
           </div>
         </RightDrawer>
->>>>>>> fb86c694
 
         <SettingsMenu
           open={showSettings}
@@ -1229,16 +1185,10 @@
           <h1 className="text-2xl font-semibold">Combustion Trainer</h1>
           <div className="ml-auto flex items-center gap-3">
             <button className="btn" onClick={() => downloadCSV("session.csv", history)}>Export Trend CSV</button>
-<<<<<<< HEAD
             <button className="btn" onClick={() => setDrawerOpen(true)}>Technician</button>
             <button className="btn" onClick={exportSavedReadings}>Export Saved Readings</button>
             <button className="btn" onClick={handleResetLayouts}>Reset Layout</button>
-=======
-            <button className="btn" data-testid="btn-tech-open" onClick={() => setDrawerOpen(true)}>Technician</button>
-            <button className="btn" onClick={() => downloadCSV("saved-readings.csv", saved)}>Export Saved Readings</button>
-            <button className="btn" data-testid="btn-reset-layout" onClick={handleResetLayouts}>Reset Layout</button>
-            <button className="btn" data-testid="btn-theme-toggle" onClick={() => setTheme(theme === 'dark' ? 'light' : 'dark')}>Toggle Theme</button>
->>>>>>> fb86c694
+
             <button
               className="btn"
               aria-label="Settings"
@@ -1589,7 +1539,6 @@
               </div>
             </div>
           </div>
-<<<<<<< HEAD
           <div key="trend" className="card overflow-hidden flex flex-col">
             <PanelHeader title="Trend" />
             <div className="flex-1 min-h-0">
@@ -1617,38 +1566,7 @@
                   )}
                 </LineChart>
               </ResponsiveContainer>
-=======
-          <div key="trend" data-testid="panel-trend" className="card overflow-hidden">
-            <PanelHeader title="Trend" />
-            <div style={{ height: "calc(100% - 40px)" }} className="flex flex-col">
-              <div className="flex-1" data-testid="trend-chart">
-                <ResponsiveContainer width="100%" height="100%">
-                  <LineChart data={history} margin={{ top: 10, right: 20, left: 0, bottom: 0 }}>
-                    <CartesianGrid strokeDasharray="3 3" />
-                    <XAxis dataKey="ts" type="number" domain={["dataMin", "dataMax"]} hide />
-                    <YAxis yAxisId="left" domain={[0, 100]} />
-                    <YAxis yAxisId="right" orientation="right" domain={[0, 600]} />
-                    <Tooltip />
-                    <Legend />
-                    {seriesConfig.map((series) =>
-                      seriesVisibility[series.key] && (
-                        <Line
-                          key={series.key}
-                          yAxisId={series.yAxisId}
-                          type="monotone"
-                          dataKey={series.key}
-                          dot={false}
-                          name={series.name}
-                          strokeWidth={2}
-                          isAnimationActive={false}
-                        />
-                      )
-                    )}
-                  </LineChart>
-                </ResponsiveContainer>
-              </div>
-              <SeriesVisibility visibility={seriesVisibility} setVisibility={setSeriesVisibility} />
->>>>>>> fb86c694
+
             </div>
           </div>
           <div key="meter" data-testid="panel-meter" className="card overflow-hidden">
@@ -1821,7 +1739,6 @@
               </div>
             )}
           </div>
-<<<<<<< HEAD
           {mainItems.map((id) => {
               const Panel = panels[id].Component;
               return (
@@ -1843,60 +1760,7 @@
                 </div>
               );
             })}
-=======
-          <div key="saved" data-testid="panel-saved" className="card overflow-x-auto">
-            <PanelHeader title="Saved readings" />
-            <table className="min-w-full text-xs">
-              <thead>
-                <tr className="text-left text-slate-500">
-                  {"t,Fuel,Rate,FuelFlow,AirFlow,O2,CO2,COaf,CO,NOx,StackF,Eff,EA,Mode"
-                    .split(",")
-                    .map((h) => (
-                      <th key={h} className="py-1 pr-3">
-                        {h}
-                      </th>
-                    ))}
-                </tr>
-              </thead>
-              <tbody>
-                {saved.slice(-40).map((r, i) => (
-                  <tr key={i} className="border-t">
-                    {Object.values(r).map((v, j) => (
-                      <td key={j} className="py-1 pr-3 whitespace-nowrap">
-                        {v}
-                      </td>
-                    ))}
-                  </tr>
-                ))}
-              </tbody>
-            </table>
-            <div className="label mb-2 mt-4">Trend table</div>
-            <table className="min-w-full text-sm">
-              <thead>
-                <tr className="text-left text-slate-500">
-                  {"t,O2,CO2,CO,NOx,StackF,Eff".split(",").map((h) => (
-                    <th key={h} className="py-1 pr-4">
-                      {h}
-                    </th>
-                  ))}
-                </tr>
-              </thead>
-              <tbody>
-                {history.slice(-60).map((r) => (
-                  <tr key={r.ts} className="border-t">
-                    <td className="py-1 pr-4 whitespace-nowrap">{r.t}</td>
-                    <td className="py-1 pr-4">{r.O2}</td>
-                    <td className="py-1 pr-4">{r.CO2}</td>
-                    <td className="py-1 pr-4">{r.CO}</td>
-                    <td className="py-1 pr-4">{r.NOx}</td>
-                    <td className="py-1 pr-4">{r.StackF}</td>
-                    <td className="py-1 pr-4">{r.Eff}</td>
-                  </tr>
-                ))}
-              </tbody>
-            </table>
-          </div>
->>>>>>> fb86c694
+
         </ResponsiveGridLayout>
       </main>
 
